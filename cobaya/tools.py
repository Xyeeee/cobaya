--- conflicted
+++ resolved
@@ -118,7 +118,6 @@
     pass
 
 
-<<<<<<< HEAD
 def check_module_path(module, path):
     if not os.path.realpath(os.path.abspath(module.__file__)).startswith(
             os.path.realpath(os.path.abspath(path))):
@@ -128,27 +127,12 @@
 
 
 def check_module_version(module, min_version):
-    if version.parse(module.__version__) < version.parse(min_version):
+    if not hasattr(module, "__version__") or \
+            version.parse(module.__version__) < version.parse(min_version):
         raise VersionCheckError(
-            "module %s at %s is version %s, but version %s or higher is required" %
+            "module %s at %s is version %s but required %s or higher" %
             (module.__name__, os.path.dirname(module.__file__),
-             module.__version__, min_version))
-=======
-def check_module_version(module, min_version=None):
-    if min_version:
-        try:
-            from packaging import version
-        except ModuleNotFoundError:
-            raise LoggedError(log, "packaging not found, install with "
-                                   "'pip install packaging'")
-        else:
-            if not hasattr(module, "__version__") or \
-                    version.parse(module.__version__) < version.parse(min_version):
-                raise VersionCheckError(
-                    "module %s at %s is version %s but require %s or higher" %
-                    (module.__name__, os.path.dirname(module.__file__),
-                     getattr(module, "__version__", "(non-given)"), min_version))
->>>>>>> e974a3fd
+             getattr(module, "__version__", "(non-given)"), min_version))
 
 
 def load_module(name, package=None, path=None, min_version=None):
