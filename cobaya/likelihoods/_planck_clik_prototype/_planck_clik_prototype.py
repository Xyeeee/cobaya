--- conflicted
+++ resolved
@@ -172,16 +172,10 @@
 # Local
 from cobaya.likelihood import Likelihood
 from cobaya.log import LoggedError
-from cobaya.conventions import _path_install, _likelihood, _params, _prior
+from cobaya.conventions import _path_install, _likelihood
 from cobaya.input import get_default_info, HasDefaults
 from cobaya.install import pip_install, download_file
 from cobaya.tools import are_different_params_lists, create_banner
-<<<<<<< HEAD
-from cobaya.yaml import yaml_load
-
-=======
-from cobaya.likelihoods._planck_calibration_base import _planck_calibration_base
->>>>>>> 2ae6cec3
 
 _deprecation_msg_2015 = create_banner("""
 The likelihoods from the Planck 2015 data release have been superseeded
@@ -189,11 +183,7 @@
 """)
 
 
-<<<<<<< HEAD
 class _planck_clik_prototype(Likelihood, HasDefaults):
-=======
-class _planck_clik_prototype(_planck_calibration_base):
->>>>>>> 2ae6cec3
 
     def initialize(self):
         if "2015" in self.name:
@@ -304,25 +294,6 @@
         # Actually, it does not work for low-l likelihoods, which is quite dangerous!
 
     @classmethod
-<<<<<<< HEAD
-    def get_defaults(cls, return_yaml=False):
-        defaults = textwrap.dedent(cls.defaults)
-        nuisances = yaml_load(defaults)[_likelihood][cls.__name__].get("nuisance", [])
-        release = next(year for year in ["2015", "2018"] if year in cls.__name__)
-        if nuisances:
-            defaults += "\n\n%s:" % _params
-        for nui in nuisances:
-            defaults += nuisance_params[release][nui]
-        if any([nuisance_priors[release].get(nui) for nui in nuisances]):
-            defaults += "\n\n%s:" % _prior
-        for nui in nuisances:
-            defaults += nuisance_priors[release].get(nui, "")
-        defaults = defaults.strip()
-        if return_yaml:
-            return defaults
-        else:
-            return yaml_load(defaults)
-=======
     def is_installed(cls, **kwargs):
         code_path = common_path
         data_path = get_data_path(cls.__name__)
@@ -387,7 +358,6 @@
                                                                     no_progress_bars=no_progress_bars)
         return success
 
->>>>>>> 2ae6cec3
 
 # Installation routines ##################################################################
 
@@ -409,7 +379,7 @@
 
 
 def get_release(name):
-    return "2015" if "2015" in name else "2018"
+    return next(re for re in ["2015", "2018"] if re in name)
 
 
 def is_installed_clik(path, log_and_fail=False, import_it=True):
@@ -510,809 +480,4 @@
 def get_product_id_and_clik_file(name):
     """Gets the PLA product info from the defaults file."""
     defaults = get_default_info(name, _likelihood)[_likelihood][name]
-<<<<<<< HEAD
-    return defaults.get("product_id"), defaults.get("clik_file")
-
-
-def is_installed(**kwargs):
-    code_path = common_path
-    data_path = get_data_path(kwargs["name"])
-    result = True
-    if kwargs["code"]:
-        result &= is_installed_clik(os.path.realpath(
-            os.path.join(kwargs["path"], "code", code_path)))
-    if kwargs["data"]:
-        _, filename = get_product_id_and_clik_file(kwargs["name"])
-        result &= os.path.exists(os.path.realpath(
-            os.path.join(kwargs["path"], "data", data_path, filename)))
-        from cobaya.likelihoods.planck_2015_lensing_cmblikes import \
-            is_installed as is_installed_supp
-        result &= is_installed_supp(**kwargs)
-    return result
-
-
-def install(path=None, name=None, force=False, code=True, data=True,
-            no_progress_bars=False):
-    log = logging.getLogger(name)
-    path_names = {"code": common_path, "data": get_data_path(name)}
-    import platform
-    if platform.system() == "Windows":
-        log.error("Not compatible with Windows.")
-        return False
-    global _clik_install_failed
-    if _clik_install_failed:
-        log.info("Previous clik install failed, skipping")
-        return False
-    # Create common folders: all planck likelihoods share install folder for code and data
-    paths = {}
-    for s in ("code", "data"):
-        if eval(s):
-            paths[s] = os.path.realpath(os.path.join(path, s, path_names[s]))
-            if not os.path.exists(paths[s]):
-                os.makedirs(paths[s])
-    success = True
-    # Install clik
-    if code and (not is_installed_clik(paths["code"]) or force):
-        log.info("Installing the clik code.")
-        success *= install_clik(paths["code"], no_progress_bars=no_progress_bars)
-        if not success:
-            log.warning("clik code installation failed! "
-                        "Try configuring+compiling by hand at " + paths["code"])
-            _clik_install_failed = True
-    if data:
-        # 2nd test, in case the code wasn't there but the data is:
-        if force or not is_installed(path=path, name=name, code=False, data=True):
-            if "2015" in name:
-                # Extract product_id
-                product_id, _ = get_product_id_and_clik_file(name)
-                # Download and decompress the particular likelihood
-                url = (r"https://pla.esac.esa.int/pla-sl/"
-                       "data-action?COSMOLOGY.COSMOLOGY_OID=" + product_id)
-            else:
-                # OVERRIDE! -- for baseline only
-                url = 'http://localhost:8000//home/jesus/scratch/plc_3.0_release/baseline.tar.gz'
-            log.info("Downloading likelihood data...")
-            if not download_file(url, paths["data"], decompress=True,
-                                 logger=log, no_progress_bars=no_progress_bars):
-                log.error("Not possible to download this likelihood.")
-                success = False
-            # Additional data and covmats
-            from cobaya.likelihoods.planck_2015_lensing_cmblikes import \
-                install as install_supp
-            success *= install_supp(path=path, force=force, code=code, data=data,
-                                    no_progress_bars=no_progress_bars)
-    return success
-
-
-# Default parameters subclasses ##########################################################
-
-params_2015_calib = r"""
-  A_planck:
-    prior:
-      dist: norm
-      loc: 1
-      scale: 0.0025
-    ref:
-      dist: norm
-      loc: 1
-      scale: 0.002
-    proposal: 0.0005
-    latex: y_\mathrm{cal}
-    renames: calPlanck"""
-
-params_2015_TT = r"""
-  cib_index: -1.3
-  A_cib_217:
-    prior:
-      dist: uniform
-      min: 0
-      max: 200
-    ref:
-      dist: norm
-      loc: 65
-      scale: 10
-    proposal: 1.2
-    latex: A^\mathrm{CIB}_{217}
-    renames: acib217
-  xi_sz_cib:
-    prior:
-      dist: uniform
-      min: 0
-      max: 1
-    ref:
-      dist: halfnorm
-      loc: 0
-      scale: 0.1
-    proposal: 0.1
-    latex: \xi^{\mathrm{tSZ}\times\mathrm{CIB}}
-    renames: xi
-  A_sz:
-    prior:
-      dist: uniform
-      min: 0
-      max: 10
-    ref:
-      dist: norm
-      loc: 5
-      scale: 2
-    proposal: 0.6
-    latex: A^\mathrm{tSZ}_{143}
-    renames: asz143
-  ps_A_100_100:
-    prior:
-      dist: uniform
-      min: 0
-      max: 400
-    ref:
-      dist: norm
-      loc: 250
-      scale: 24
-    proposal: 17
-    latex: A^\mathrm{PS}_{100}
-    renames: aps100
-  ps_A_143_143:
-    prior:
-      dist: uniform
-      min: 0
-      max: 400
-    ref:
-      dist: norm
-      loc: 40
-      scale: 10
-    proposal: 3
-    latex: A^\mathrm{PS}_{143}
-    renames: aps143
-  ps_A_143_217:
-    prior:
-      dist: uniform
-      min: 0
-      max: 400
-    ref:
-      dist: norm
-      loc: 40
-      scale: 12
-    proposal: 2
-    latex: A^\mathrm{PS}_{\mathrm{143}\times\mathrm{217}}
-    renames: aps143217
-  ps_A_217_217:
-    prior:
-      dist: uniform
-      min: 0
-      max: 400
-    ref:
-      dist: norm
-      loc: 100
-      scale: 13
-    proposal: 2.5
-    latex: A^\mathrm{PS}_{217}
-    renames: aps217
-  ksz_norm:
-    prior:
-      dist: uniform
-      min: 0
-      max: 10
-    ref:
-      dist: halfnorm
-      loc: 0
-      scale: 3
-    proposal: 1
-    latex: A^\mathrm{kSZ}
-    renames: aksz
-  gal545_A_100:
-    prior:
-      dist: norm
-      loc: 7
-      scale: 2
-    ref:
-      dist: norm
-      loc: 7
-      scale: 2
-    proposal: 1
-    latex: A^\mathrm{dustTT}_{100}
-    renames: kgal100
-  gal545_A_143:
-    prior:
-      dist: norm
-      loc: 9
-      scale: 2
-    ref:
-      dist: norm
-      loc: 9
-      scale: 2
-    proposal: 1
-    latex: A^\mathrm{dustTT}_{143}
-    renames: kgal143
-  gal545_A_143_217:
-    prior:
-      dist: norm
-      loc: 21
-      scale: 8.5
-    ref:
-      dist: norm
-      loc: 21
-      scale: 4
-    proposal: 1.5
-    latex: A^\mathrm{dustTT}_{\mathrm{143}\times\mathrm{217}}
-    renames: kgal143217
-  gal545_A_217:
-    prior:
-      dist: norm
-      loc: 80
-      scale: 20
-    ref:
-      dist: norm
-      loc: 80
-      scale: 15
-    proposal: 2
-    latex: A^\mathrm{dustTT}_{217}
-    renames: kgal217
-  calib_100T:
-    prior:
-      dist: norm
-      loc: 0.999
-      scale: 0.001
-    ref:
-      dist: norm
-      loc: 0.999
-      scale: 0.001
-    proposal: 0.0005
-    latex: c_{100}
-    renames: cal0
-  calib_217T:
-    prior:
-      dist: norm
-      loc: 0.995
-      scale: 0.002
-    ref:
-      dist: norm
-      loc: 0.995
-      scale: 0.002
-    proposal: 0.001
-    latex: c_{217}
-    renames: cal2"""
-
-params_2015_TEEE = r"""
-  A_pol: 1
-  calib_100P: 1
-  calib_143P: 1
-  calib_217P: 1
-  galf_EE_index: -2.4
-  galf_TE_index: -2.4
-  bleak_epsilon_0_0T_0E: 0
-  bleak_epsilon_1_0T_0E: 0
-  bleak_epsilon_2_0T_0E: 0
-  bleak_epsilon_3_0T_0E: 0
-  bleak_epsilon_4_0T_0E: 0
-  bleak_epsilon_0_0T_1E: 0
-  bleak_epsilon_1_0T_1E: 0
-  bleak_epsilon_2_0T_1E: 0
-  bleak_epsilon_3_0T_1E: 0
-  bleak_epsilon_4_0T_1E: 0
-  bleak_epsilon_0_0T_2E: 0
-  bleak_epsilon_1_0T_2E: 0
-  bleak_epsilon_2_0T_2E: 0
-  bleak_epsilon_3_0T_2E: 0
-  bleak_epsilon_4_0T_2E: 0
-  bleak_epsilon_0_1T_1E: 0
-  bleak_epsilon_1_1T_1E: 0
-  bleak_epsilon_2_1T_1E: 0
-  bleak_epsilon_3_1T_1E: 0
-  bleak_epsilon_4_1T_1E: 0
-  bleak_epsilon_0_1T_2E: 0
-  bleak_epsilon_1_1T_2E: 0
-  bleak_epsilon_2_1T_2E: 0
-  bleak_epsilon_3_1T_2E: 0
-  bleak_epsilon_4_1T_2E: 0
-  bleak_epsilon_0_2T_2E: 0
-  bleak_epsilon_1_2T_2E: 0
-  bleak_epsilon_2_2T_2E: 0
-  bleak_epsilon_3_2T_2E: 0
-  bleak_epsilon_4_2T_2E: 0
-  bleak_epsilon_0_0E_0E: 0
-  bleak_epsilon_1_0E_0E: 0
-  bleak_epsilon_2_0E_0E: 0
-  bleak_epsilon_3_0E_0E: 0
-  bleak_epsilon_4_0E_0E: 0
-  bleak_epsilon_0_0E_1E: 0
-  bleak_epsilon_1_0E_1E: 0
-  bleak_epsilon_2_0E_1E: 0
-  bleak_epsilon_3_0E_1E: 0
-  bleak_epsilon_4_0E_1E: 0
-  bleak_epsilon_0_0E_2E: 0
-  bleak_epsilon_1_0E_2E: 0
-  bleak_epsilon_2_0E_2E: 0
-  bleak_epsilon_3_0E_2E: 0
-  bleak_epsilon_4_0E_2E: 0
-  bleak_epsilon_0_1E_1E: 0
-  bleak_epsilon_1_1E_1E: 0
-  bleak_epsilon_2_1E_1E: 0
-  bleak_epsilon_3_1E_1E: 0
-  bleak_epsilon_4_1E_1E: 0
-  bleak_epsilon_0_1E_2E: 0
-  bleak_epsilon_1_1E_2E: 0
-  bleak_epsilon_2_1E_2E: 0
-  bleak_epsilon_3_1E_2E: 0
-  bleak_epsilon_4_1E_2E: 0
-  bleak_epsilon_0_2E_2E: 0
-  bleak_epsilon_1_2E_2E: 0
-  bleak_epsilon_2_2E_2E: 0
-  bleak_epsilon_3_2E_2E: 0
-  bleak_epsilon_4_2E_2E: 0
-  galf_EE_A_100:
-    prior:
-      dist: norm
-      loc: 0.060
-      scale: 0.012
-    ref:
-      dist: norm
-      loc: 0.06
-      scale: 0.012
-    proposal: 0.006
-    latex: A^\mathrm{dustEE}_{100}
-    renames: galfEE100
-  galf_EE_A_100_143:
-    prior:
-      dist: norm
-      loc: 0.050
-      scale: 0.015
-    ref:
-      dist: norm
-      loc: 0.05
-      scale: 0.015
-    proposal: 0.007
-    latex: A^\mathrm{dustEE}_{\mathrm{100}\times\mathrm{143}}
-    renames: galfEE100143
-  galf_EE_A_100_217:
-    prior:
-      dist: norm
-      loc: 0.110
-      scale: 0.033
-    ref:
-      dist: norm
-      loc: 0.11
-      scale: 0.03
-    proposal: 0.02
-    latex: A^\mathrm{dustEE}_{\mathrm{100}\times\mathrm{217}}
-    renames: galfEE100217
-  galf_EE_A_143:
-    prior:
-      dist: norm
-      loc: 0.10
-      scale: 0.02
-    ref:
-      dist: norm
-      loc: 0.1
-      scale: 0.02
-    proposal: 0.01
-    latex: A^\mathrm{dustEE}_{143}
-    renames: galfEE143
-  galf_EE_A_143_217:
-    prior:
-      dist: norm
-      loc: 0.240
-      scale: 0.048
-    ref:
-      dist: norm
-      loc: 0.24
-      scale: 0.05
-    proposal: 0.03
-    latex: A^\mathrm{dustEE}_{\mathrm{143}\times\mathrm{217}}
-    renames: galfEE143217
-  galf_EE_A_217:
-    prior:
-      dist: norm
-      loc: 0.72
-      scale: 0.14
-    ref:
-      dist: norm
-      loc: 0.72
-      scale: 0.15
-    proposal: 0.07
-    latex: A^\mathrm{dustEE}_{217}
-    renames: galfEE217
-  galf_TE_A_100:
-    prior:
-      dist: norm
-      loc: 0.140
-      scale: 0.042
-    ref:
-      dist: norm
-      loc: 0.14
-      scale: 0.04
-    proposal: 0.02
-    latex: A^\mathrm{dustTE}_{100}
-    renames: galfTE100
-  galf_TE_A_100_143:
-    prior:
-      dist: norm
-      loc: 0.120
-      scale: 0.036
-    ref:
-      dist: norm
-      loc: 0.12
-      scale: 0.04
-    proposal: 0.02
-    latex: A^\mathrm{dustTE}_{\mathrm{100}\times\mathrm{143}}
-    renames: galfTE100143
-  galf_TE_A_100_217:
-    prior:
-      dist: norm
-      loc: 0.30
-      scale: 0.09
-    ref:
-      dist: norm
-      loc: 0.3
-      scale: 0.09
-    proposal: 0.05
-    latex: A^\mathrm{dustTE}_{\mathrm{100}\times\mathrm{217}}
-    renames: galfTE100217
-  galf_TE_A_143:
-    prior:
-      dist: norm
-      loc: 0.240
-      scale: 0.072
-    ref:
-      dist: norm
-      loc: 0.24
-      scale: 0.07
-    proposal: 0.04
-    latex: A^\mathrm{dustTE}_{143}
-    renames: galfTE143
-  galf_TE_A_143_217:
-    prior:
-      dist: norm
-      loc: 0.60
-      scale: 0.18
-    ref:
-      dist: norm
-      loc: 0.60
-      scale: 0.18
-    proposal: 0.1
-    latex: A^\mathrm{dustTE}_{\mathrm{143}\times\mathrm{217}}
-    renames: galfTE143217
-  galf_TE_A_217:
-    prior:
-      dist: norm
-      loc: 1.80
-      scale: 0.54
-    ref:
-      dist: norm
-      loc: 1.8
-      scale: 0.5
-    proposal: 0.3
-    latex: A^\mathrm{dustTE}_{217}
-    renames: galfTE217"""
-
-params_2018_calib = r"""
-  A_planck:
-    prior:
-      dist: norm
-      loc: 1
-      scale: 0.0025
-    ref:
-      dist: norm
-      loc: 1
-      scale: 0.002
-    proposal: 0.0005
-    latex: y_\mathrm{cal}
-    renames: calPlanck"""
-
-params_2018_TT = r"""
-  # CIB & SZ
-  cib_index: -1.3
-  A_cib_217:
-    prior:
-      dist: uniform
-      min: 0
-      max: 200
-    ref:
-      dist: norm
-      loc: 67
-      scale: 10
-    proposal: 1.2
-    latex: A^\mathrm{CIB}_{217}
-    renames: acib217
-  xi_sz_cib:
-    prior:
-      dist: uniform
-      min: 0
-      max: 1
-    ref:
-      dist: halfnorm
-      loc: 0
-      scale: 0.1
-    proposal: 0.1
-    latex: \xi^{\mathrm{tSZ}\times\mathrm{CIB}}
-    renames: xi
-  A_sz:
-    prior:
-      dist: uniform
-      min: 0
-      max: 10
-    ref:
-      dist: norm
-      loc: 7
-      scale: 2
-    proposal: 0.6
-    latex: A^\mathrm{tSZ}_{143}
-    renames: asz143
-  ksz_norm:
-    prior:
-      dist: uniform
-      min: 0
-      max: 10
-    ref:
-      dist: halfnorm
-      loc: 0
-      scale: 3
-    proposal: 1
-    latex: A^\mathrm{kSZ}
-    renames: aksz
-  # Dust priors
-  gal545_A_100:
-    prior:
-      dist: norm
-      loc: 8.6
-      scale: 2
-    ref:
-      dist: norm
-      loc: 7
-      scale: 2
-    proposal: 1
-    latex: A^\mathrm{dustTT}_{100}
-    renames: kgal100
-  gal545_A_143:
-    prior:
-      dist: norm
-      loc: 10.6
-      scale: 2
-    ref:
-      dist: norm
-      loc: 9
-      scale: 2
-    proposal: 1
-    latex: A^\mathrm{dustTT}_{143}
-    renames: kgal143
-  gal545_A_143_217:
-    prior:
-      dist: norm
-      loc: 23.5
-      scale: 8.5
-    ref:
-      dist: norm
-      loc: 21
-      scale: 4
-    proposal: 1.5
-    latex: A^\mathrm{dustTT}_{\mathrm{143}\times\mathrm{217}}
-    renames: kgal143217
-  gal545_A_217:
-    prior:
-      dist: norm
-      loc: 91.9
-      scale: 20
-    ref:
-      dist: norm
-      loc: 80
-      scale: 15
-    proposal: 2
-    latex: A^\mathrm{dustTT}_{217}
-    renames: kgal217
-  # Calibration factors
-  calib_100T:
-    prior:
-      dist: norm
-      loc: 1.0002
-      scale: 0.0007
-    ref:
-      dist: norm
-      loc: 1.0002
-      scale: 0.001
-    proposal: 0.0005
-    latex: c_{100}
-    renames: cal0
-  calib_217T:
-    prior:
-      dist: norm
-      loc: 0.99805
-      scale: 0.00065
-    ref:
-      dist: norm
-      loc: 0.99805
-      scale: 0.001
-    proposal: 0.0005
-    latex: c_{217}
-    renames: cal2
-  # Subpixel effect
-  A_sbpx_100_100_TT: 1
-  A_sbpx_143_143_TT: 1
-  A_sbpx_143_217_TT: 1
-  A_sbpx_217_217_TT: 1
-  # Point source contributions
-  ps_A_100_100:
-    prior:
-      dist: uniform
-      min: 0
-      max: 400
-    ref:
-      dist: norm
-      loc: 257
-      scale: 24
-    proposal: 17
-    latex: A^\mathrm{PS}_{100}
-    renames: aps100
-  ps_A_143_143:
-    prior:
-      dist: uniform
-      min: 0
-      max: 400
-    ref:
-      dist: norm
-      loc: 47
-      scale: 10
-    proposal: 3
-    latex: A^\mathrm{PS}_{143}
-    renames: aps143
-  ps_A_143_217:
-    prior:
-      dist: uniform
-      min: 0
-      max: 400
-    ref:
-      dist: norm
-      loc: 40
-      scale: 12
-    proposal: 2
-    latex: A^\mathrm{PS}_{\mathrm{143}\times\mathrm{217}}
-    renames: aps143217
-  ps_A_217_217:
-    prior:
-      dist: uniform
-      min: 0
-      max: 400
-    ref:
-      dist: norm
-      loc: 104
-      scale: 13
-    proposal: 2.5
-    latex: A^\mathrm{PS}_{217}
-    renames: aps217"""
-
-params_2018_TEEE = r"""
-  # Dust priors
-  galf_TE_index: -2.4
-  galf_TE_A_100:
-    prior:
-      dist: norm
-      loc: 0.130
-      scale: 0.042
-    ref:
-      dist: norm
-      loc: 0.130
-      scale: 0.1
-    proposal: 0.1
-    latex: A^\mathrm{dustTE}_{100}
-    renames: galfTE100
-  galf_TE_A_100_143:
-    prior:
-      dist: norm
-      loc: 0.130
-      scale: 0.036
-    ref:
-      dist: norm
-      loc: 0.130
-      scale: 0.1
-    proposal: 0.1
-    latex: A^\mathrm{dustTE}_{\mathrm{100}\times\mathrm{143}}
-    renames: galfTE100143
-  galf_TE_A_100_217:
-    prior:
-      dist: norm
-      loc: 0.46
-      scale: 0.09
-    ref:
-      dist: norm
-      loc: 0.46
-      scale: 0.10
-    proposal: 0.10
-    latex: A^\mathrm{dustTE}_{\mathrm{100}\times\mathrm{217}}
-    renames: galfTE100217
-  galf_TE_A_143:
-    prior:
-      dist: norm
-      loc: 0.207
-      scale: 0.072
-    ref:
-      dist: norm
-      loc: 0.207
-      scale: 0.100
-    proposal: 0.100
-    latex: A^\mathrm{dustTE}_{143}
-    renames: galfTE143
-  galf_TE_A_143_217:
-    prior:
-      dist: norm
-      loc: 0.69
-      scale: 0.09
-    ref:
-      dist: norm
-      loc: 0.69
-      scale: 0.1
-    proposal: 0.1
-    latex: A^\mathrm{dustTE}_{\mathrm{143}\times\mathrm{217}}
-    renames: galfTE143217
-  galf_TE_A_217:
-    prior:
-      dist: norm
-      loc: 1.938
-      scale: 0.54
-    ref:
-      dist: norm
-      loc: 1.938
-      scale: 0.2
-    proposal: 0.2
-    latex: A^\mathrm{dustTE}_{217}
-    renames: galfTE217
-  # EE now recommended to be left to the central values of the stated priors
-  galf_EE_index: -2.4
-  galf_EE_A_100:
-    value: 0.055  # (± 0.014)
-    latex: A^\mathrm{dustEE}_{100}
-    renames: galfEE100
-  galf_EE_A_100_143:
-    value: 0.040  # (± 0.010)
-    latex: A^\mathrm{dustEE}_{\mathrm{100}\times\mathrm{143}}
-    renames: galfEE100143
-  galf_EE_A_100_217:
-    value: 0.094  # (± 0.023)
-    latex: A^\mathrm{dustEE}_{\mathrm{100}\times\mathrm{217}}
-    renames: galfEE100217
-  galf_EE_A_143:
-    value: 0.086  # (± 0.022)
-    latex: A^\mathrm{dustEE}_{143}
-    renames: galfEE143
-  galf_EE_A_143_217:
-    value: 0.21  # (± 0.051)
-    latex: A^\mathrm{dustEE}_{\mathrm{143}\times\mathrm{217}}
-    renames: galfEE143217
-  galf_EE_A_217:
-    value: 0.70  # (± 0.18)
-    latex: A^\mathrm{dustEE}_{217}
-    renames: galfEE217
-  # Calibration parameters
-  A_pol: 1
-  calib_100P: 1.021  # (± 0.01)
-  calib_143P: 0.966  # (± 0.01)
-  calib_217P: 1.040  # (± 0.01)
-  # EE End2End correlated noise
-  A_cnoise_e2e_100_100_EE: 1
-  A_cnoise_e2e_143_143_EE: 1
-  A_cnoise_e2e_217_217_EE: 1
-  # Subpixel effect
-  A_sbpx_100_100_EE: 1
-  A_sbpx_100_143_EE: 1
-  A_sbpx_100_217_EE: 1
-  A_sbpx_143_143_EE: 1
-  A_sbpx_143_217_EE: 1
-  A_sbpx_217_217_EE: 1"""
-
-nuisance_priors_2015_TT = """
-  SZ: "lambda ksz_norm, A_sz: stats.norm.logpdf(ksz_norm+1.6*A_sz, loc=9.5, scale=3.0)"
-"""
-
-nuisance_priors_2018_TT = nuisance_priors_2015_TT
-
-nuisance_2015_params = {
-    "calib": params_2015_calib, "TT": params_2015_TT, "TEEE": params_2015_TEEE}
-
-nuisance_2018_params = {
-    "calib": params_2018_calib, "TT": params_2018_TT, "TEEE": params_2018_TEEE}
-
-nuisance_2015_priors = {"TT": nuisance_priors_2015_TT}
-
-nuisance_2018_priors = {"TT": nuisance_priors_2018_TT}
-
-nuisance_params = {"2015": nuisance_2015_params, "2018": nuisance_2018_params}
-nuisance_priors = {"2015": nuisance_2015_priors, "2018": nuisance_2018_priors}
-=======
-    return defaults.get("product_id"), defaults.get("clik_file")
->>>>>>> 2ae6cec3
+    return defaults.get("product_id"), defaults.get("clik_file")