from __future__ import division, absolute_import, print_function
import os, sys

file_dir = os.path.abspath(os.path.dirname(__file__))
sys.path.insert(0, file_dir)
config = __import__('_config')


def process_modules_path(modules):
    if not modules:
        if os.path.exists(os.path.join(os.getcwd(), '..', 'modules')):
            modules = os.path.join('..', 'modules')
    assert modules, "I need a modules folder!"
    return modules if os.path.isabs(modules) else os.path.join(os.getcwd(), modules)


if __name__ == "__main__":
    from cobaya.log import logger_setup

    logger_setup()
    from cobaya.conventions import _likelihood, _theory, _sampler
    import sys

    info_install = {
        _sampler: {"polychord": None},
        _theory: {"camb": None, "classy": None},
        _likelihood: {
            "planck_2015_lowl": None,
            "planck_2015_plikHM_TT": None,
            "planck_2015_lowTEB": None,
            "planck_2015_plikHM_TTTEEE": None,
            "planck_2015_lensing": None,
            "planck_2015_lensing_cmblikes": None,
            "bicep_keck_2015": None,
            "sn_pantheon": None,
            "sn_jla": None,
            "sn_jla_lite": None,
            "sdss_dr12_consensus_bao": None,
            "sdss_dr12_consensus_full_shape": None,
            "sdss_dr12_consensus_final": None,
            "des_y1_joint": None}}
<<<<<<< HEAD
=======
    # Ignore Planck clik in Python 3 or GCC > 5
    if sys.version_info.major >= 3 or not config.gcc_version_atleast('6.0'):
        popliks = [lik for lik in info_install[_likelihood]
                   if lik.startswith("planck_2015") and not lik.endswith("cmblikes")]
        for lik in popliks:
            info_install[_likelihood].pop(lik)
>>>>>>> 9d966afc
    path = sys.argv[1]
    import os

    if not os.path.exists(path):
        os.makedirs(path)
    from cobaya.install import install

    install(info_install, path=path, no_progress_bars=True)<|MERGE_RESOLUTION|>--- conflicted
+++ resolved
@@ -1,9 +1,5 @@
 from __future__ import division, absolute_import, print_function
-import os, sys
-
-file_dir = os.path.abspath(os.path.dirname(__file__))
-sys.path.insert(0, file_dir)
-config = __import__('_config')
+import os
 
 
 def process_modules_path(modules):
@@ -39,17 +35,7 @@
             "sdss_dr12_consensus_full_shape": None,
             "sdss_dr12_consensus_final": None,
             "des_y1_joint": None}}
-<<<<<<< HEAD
-=======
-    # Ignore Planck clik in Python 3 or GCC > 5
-    if sys.version_info.major >= 3 or not config.gcc_version_atleast('6.0'):
-        popliks = [lik for lik in info_install[_likelihood]
-                   if lik.startswith("planck_2015") and not lik.endswith("cmblikes")]
-        for lik in popliks:
-            info_install[_likelihood].pop(lik)
->>>>>>> 9d966afc
     path = sys.argv[1]
-    import os
 
     if not os.path.exists(path):
         os.makedirs(path)
